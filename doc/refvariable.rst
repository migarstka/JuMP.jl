--- conflicted
+++ resolved
@@ -99,11 +99,7 @@
 
 **Variable Category**
 
-<<<<<<< HEAD
-* ``setCategory(x::Variable, v_type::Symbol)`` - Set the variable category for ``x`` after construction. Can be one of ``:Cont``, ``:Int``, ``:Bin``, ``:SemiCont``, or ``:SemiInt``.
-=======
 * ``setCategory(x::Variable, v_type::Symbol)`` - Set the variable category for ``x`` after construction. Possible categories are listed above.
->>>>>>> 94e41c72
 * ``getCategory(x::Variable) - Get the variable category for ``x``.
 
 **Helper functions**
